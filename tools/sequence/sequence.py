from collections import Counter, defaultdict
import functools
import re
import statistics
import timeit
import typing

import msgspec

from ..constants import (
    AMINO_ACIDS,
    CODONS,
    CodonTable,
)
from tools.organism import (
    codon_usage_bias,
    CodonUsage,
    CodonUsageTable,
)
from tools.types import AminoAcid, Codon, Organism
from tools.data import load_codon_usage_table, load_trna_adaptation_index_dataset


class MinimumFreeEnergy(msgspec.Struct, kw_only=True, rename="camel"):
    structure: str
    """String representing the sequence structure."""
    energy: float
    """Minimum free energy (MFE)."""
    average_energy: float
    """Normalized MFE (or AMFE)."""


class WindowedMinimumFreeEnergy(msgspec.Struct, kw_only=True, rename="camel"):
    window_size: int
    step: int
    energies: list[MinimumFreeEnergy]
    mean_energy: float
    standard_deviation: float


class Analysis(msgspec.Struct, kw_only=True, rename="camel"):
    class Debug(msgspec.Struct, kw_only=True, rename="camel"):
        time_seconds: float

    a_ratio: float
    c_ratio: float
    g_ratio: float
    t_ratio: float
    at_ratio: float
    ga_ratio: float
    gc_ratio: float
    uridine_depletion: float | None
    codon_adaptation_index: float | None
    trna_adaptation_index: float | None
    minimum_free_energy: MinimumFreeEnergy
    debug: Debug


SequenceType = typing.Literal["nucleic-acid", "amino-acid", "auto-detect"]


class Sequence(msgspec.Struct, frozen=True, rename="camel"):
    """A nucleic acid sequence.

    >>> str(Sequence("ATT"))
    'ATT'
    """

    nucleic_acid_sequence: str
    """The nucleic acid sequence."""

    def __post_init__(self):
        if match := re.search(r"[^ACGT]+", self.nucleic_acid_sequence):
            raise ValueError(f"`sequence` contains invalid character: {match.group(0)}")

    @classmethod
    def create(
        cls,
        sequence: "Sequence | str",
        sequence_type: SequenceType = "auto-detect",
        codon_usage_table: CodonUsageTable | Organism = "homo-sapiens",
    ) -> "Sequence":
        """Create a new Sequence.

        >>> str(Sequence.create("AuT"))
        'ATT'

        >>> str(Sequence.create("Ir"))
        'ATCAGA'
        """
        if isinstance(sequence, Sequence):
            return Sequence(sequence.nucleic_acid_sequence)

        _sequence_type = sequence_type
        if sequence_type == "auto-detect":
            match = re.search(r"[^ACGTUN]", sequence, re.IGNORECASE)
            _sequence_type = "amino-acid" if match else "nucleic-acid"

        if _sequence_type == "nucleic-acid":
            # Interpret sequence as nucleic acid sequence
            if re.search(r"[N]", sequence, re.IGNORECASE):
                raise RuntimeError(
                    "Cannot parse nucleic acid sequences with 'N' symbols."
                )
            return cls(sequence.upper().replace("U", "T"))

        # Interpret string as amino acid sequence
        if re.search(r"[X]", sequence, re.IGNORECASE):
            raise RuntimeError("Cannot parse amino acid sequences with 'X' symbols.")

        codon_usage_table = load_codon_usage_table(codon_usage_table)
        return cls(
            "".join(
                codon_usage_table.most_frequent(
                    typing.cast(AminoAcid, amino_acid)
                ).codon
                for amino_acid in sequence.upper()
            ).upper()
        )

    @classmethod
    def from_nucleic_acid_sequence(cls, nucleic_acid_sequence: str) -> "Sequence":
        """Create a Sequence from a nucleic acid sequence.

        >>> str(Sequence.from_nucleic_acid_sequence("AuT"))
        'ATT'
        """
        return cls.create(sequence=nucleic_acid_sequence, sequence_type="nucleic-acid")

    @classmethod
    def from_na(cls, nucleic_acid_sequence: str) -> "Sequence":
        """Alias of Sequence.from_nucleic_acid_sequence(...)"""
        return cls.from_nucleic_acid_sequence(nucleic_acid_sequence)

    @classmethod
    def from_amino_acid_sequence(
        cls,
        amino_acid_sequence: str,
        codon_usage_table: CodonUsageTable | Organism = "homo-sapiens",
    ) -> "Sequence":
        """Create a Sequence from an amino acid sequence.
        The nucleic acid sequence will be codon optimized for the given `organism`.

        >>> str(Sequence.from_amino_acid_sequence("Ir"))
        'ATCAGA'
        """
        return cls.create(
            sequence=amino_acid_sequence,
            sequence_type="amino-acid",
            codon_usage_table=codon_usage_table,
        )

    @classmethod
    def from_aa(
        cls, amino_acid_sequence, organism: Organism = "homo-sapiens"
    ) -> "Sequence":
        """Alias from Sequence.from_amino_acid_sequence(...)"""
        return cls.from_amino_acid_sequence(amino_acid_sequence, organism)

    def __len__(self):
        """The nucleotide length of the nucleic acid.

        >>> len(Sequence("ATACGG"))
        6
        """
        return len(self.nucleic_acid_sequence)

    def __eq__(self, rhs: object):
        if isinstance(rhs, str):
            return self.nucleic_acid_sequence == rhs
        return super().__eq__(rhs)

    def __iter__(self):
        """Iterate over each nucleotide in the sequence."""
        return iter(self.nucleic_acid_sequence)

    def __str__(self) -> str:
        return self.nucleic_acid_sequence

    def __add__(self, other: "Sequence") -> "Sequence":
        return Sequence(self.nucleic_acid_sequence + other.nucleic_acid_sequence)

    def __bool__(self) -> bool:
        return bool(self.nucleic_acid_sequence)

    def __hash__(self):
        return hash(self.nucleic_acid_sequence)

    def __getitem__(self, val) -> "Sequence":
        return Sequence(self.nucleic_acid_sequence[val])

    def __contains__(self, val: "Sequence | str") -> bool:
        if isinstance(val, Sequence):
            return val.nucleic_acid_sequence in self.nucleic_acid_sequence
        if isinstance(val, str):
            return val in self.nucleic_acid_sequence
        raise NotImplementedError

    @property
    @functools.cache
    def is_amino_acid_sequence(self):
        """Returns True if the sequence may be an amino acid (i.e. length % 3 == 0).

        >>> Sequence("AGT").is_amino_acid_sequence
        True

        >>> Sequence("T").is_amino_acid_sequence
        False
        """
        return len(self.nucleic_acid_sequence) % 3 == 0

    @property
    def codons(self) -> typing.Iterator[Codon]:
        if not self.is_amino_acid_sequence:
            raise ValueError(
                "Nucleic acid sequence length must be a multiple of 3 to be a valid amino acid sequence."
            )
        for i in range(0, len(self.nucleic_acid_sequence), 3):
            yield typing.cast(Codon, self.nucleic_acid_sequence[i : i + 3])

    @property
    def amino_acids(self) -> typing.Iterator[AminoAcid]:
        for codon in self.codons:
            yield CodonTable.amino_acid(codon)

    @property
    @functools.cache
    def amino_acid_sequence(self) -> str:
        """Returns the nucleic acid sequence as an amino acid sequence.

        >>> Sequence("ATACGG").amino_acid_sequence
        'IR'
        """
        return "".join(CodonTable.amino_acid(codon) for codon in self.codons)

    @property
    def reverse(self) -> "Sequence":
        """Returns a new Sequence that is the reverse of this sequence.

        >>> str(Sequence("ACGT").reverse)
        'TGCA'
        """
        return Sequence("".join(reversed(self.nucleic_acid_sequence)))

    @property
    def complement(self) -> "Sequence":
        """Returns a new Sequence that is the complement of this sequence.

        >>> str(Sequence("ATGC").complement)
        'TACG'
        """
        _COMPLEMENT_MAP = {"A": "T", "C": "G", "G": "C", "T": "A"}
        return Sequence("".join(_COMPLEMENT_MAP[n] for n in self.nucleic_acid_sequence))

    @property
    def reverse_complement(self) -> "Sequence":
        """Returns a new Sequence that is the reverse complement of this sequence.

        >>> str(Sequence("ATGC").reverse_complement)
        'GCAT'
        """
        return self.reverse.complement

    @property
    @functools.cache
    def a_ratio(self):
        """The ratio of A nucleotides in the sequence.

        >>> Sequence("ACCGGGTTTT").a_ratio
        0.1
        """
        return len([it for it in self.nucleic_acid_sequence if it == "A"]) / len(
            self.nucleic_acid_sequence
        )

    @property
    @functools.cache
    def c_ratio(self):
        """The ratio of C nucleotides in the sequence.

        >>> Sequence("ACCGGGTTTT").c_ratio
        0.2
        """
        return len([it for it in self.nucleic_acid_sequence if it == "C"]) / len(
            self.nucleic_acid_sequence
        )

    @property
    @functools.cache
    def g_ratio(self):
        """The ratio of G nucleotides in the sequence.

        >>> Sequence("ACCGGGTTTT").g_ratio
        0.3
        """
        return len([it for it in self.nucleic_acid_sequence if it == "G"]) / len(
            self.nucleic_acid_sequence
        )

    @property
    @functools.cache
    def t_ratio(self):
        """The ratio of T nucleotides in the sequence.

        >>> Sequence("ACCGGGTTTT").t_ratio
        0.4
        """
        return len([it for it in self.nucleic_acid_sequence if it == "T"]) / len(
            self.nucleic_acid_sequence
        )

    @property
    def at_ratio(self):
        """The combined ratio of A and T/U nucleotides in the sequence.

        >>> Sequence("ACCGGGTTTT").at_ratio
        0.5
        """
        return self.a_ratio + self.t_ratio

    @property
    def ga_ratio(self):
        """The combined ratio of G and A nucleotides in the sequence.

        >>> Sequence("ACCGGGTTTT").ga_ratio
        0.4
        """
        return self.a_ratio + self.g_ratio

    @property
    def gc_ratio(self):
        """The combined ratio of G and C nucleotides in the sequence.

        >>> Sequence("ACCGGGTTTT").gc_ratio
        0.5
        """
        return self.c_ratio + self.g_ratio

    @property
    @functools.cache
    def gc1_ratio(self) -> float | None:
        """GC Content at the First Position of Synonymous Codons (GC1)."""
        if not self.is_amino_acid_sequence:
            return None
        c = Counter(c[0] for c in self.codons)
        return (c["C"] + c["G"]) / (c["A"] + c["C"] + c["G"] + c["T"])

    @property
    @functools.cache
    def gc2_ratio(self) -> float | None:
        """GC Content at the Second Position of Synonymous Codons (GC2)."""
        if not self.is_amino_acid_sequence:
            return None
        c = Counter(c[1] for c in self.codons)
        return (c["C"] + c["G"]) / (c["A"] + c["C"] + c["G"] + c["T"])

    @property
    @functools.cache
    def gc3_ratio(self) -> float | None:
        """GC Content at the Third Position of Synonymous Codons (GC3)."""
        if not self.is_amino_acid_sequence:
            return None
        c = Counter(c[2] for c in self.codons)
        return (c["C"] + c["G"]) / (c["A"] + c["C"] + c["G"] + c["T"])

    @property
    @functools.cache
    def uridine_depletion(self) -> float | None:
        """The Uridine depletion of the sequence.

        >>> Sequence("AAAAAT").uridine_depletion
        0.5
        """
        if not self.is_amino_acid_sequence:
            return None

        codons = list(self.codons)
        return len([it for it in codons if it[2] == "T"]) / len(codons)

    @functools.cache
    def codon_adaptation_index(
        self, codon_usage_table: CodonUsageTable | Organism = "homo-sapiens"
    ) -> float | None:
        """Calculate the Codon Adaptation Index of the sequence using the provided codon table.

        >>> Sequence("ATACGG").codon_adaptation_index()
        0.5812433943953039

        >>> Sequence("A").codon_adaptation_index()


        >>> Sequence("").codon_adaptation_index()

        """
        if not self.nucleic_acid_sequence or not self.is_amino_acid_sequence:
            return None

        codon_usage_table = load_codon_usage_table(codon_usage_table)

        weights = [codon_usage_table.weight(codon) for codon in self.codons]
<<<<<<< HEAD
        return statistics.geometric_mean(weights)
=======
        cai = statistics.geometric_mean(weights)
        return cai
>>>>>>> 34ea9716

    @property
    @functools.cache
    def minimum_free_energy(self) -> MinimumFreeEnergy:
        """Calculate the minimum free energy of the sequence (Zukker).

        >>> Sequence("ACTCTTCTGGTCCCCACAGACTCAGAGAGAACCCACC").minimum_free_energy
        MinimumFreeEnergy(structure='.((((.((((((......))).)))))))........', energy=-10.199999809265137, average_energy=-0.2756756705206794)
        """
        import RNA

        mfe = RNA.fold_compound(str(self)).mfe()
        return MinimumFreeEnergy(
            structure=mfe[0], energy=mfe[1], average_energy=mfe[1] / len(self)
        )

    @functools.cache
    def windowed_minimum_free_energy(
        self, window_size: int = 40, step: int = 4
    ) -> WindowedMinimumFreeEnergy:
        """Calculate the windowed minimum free energy."""
        mfes = [
            self[i : i + window_size].minimum_free_energy
            for i in range(0, len(self) - window_size, step)
        ]

        return WindowedMinimumFreeEnergy(
            window_size=window_size,
            step=step,
            energies=mfes,
            mean_energy=statistics.mean(it.energy for it in mfes),
            standard_deviation=statistics.pstdev(it.energy for it in mfes),
        )

    @property
    @functools.cache
    def pseudo_minimum_free_energy(self) -> float:
        """Calculate the "pseudo-MFE" of the sequence.

        see: https://academic.oup.com/nar/article/41/6/e73/2902446
        """

        def _get_energy(seq1: str, seq2: str) -> float:
            bond_energy = 0
            for i in range(min(len(seq1), len(seq2))):
                n1, n2 = seq1[i], seq2[i]
                match (n1, n2):
                    case ("G", "C") | ("C", "G"):
                        e = 3.12
                    case ("A", "T") | ("T", "A"):
                        e = 1
                    case ("G", "T") | ("T", "G"):
                        e = 1
                    case _:
                        e = 0
                bond_energy += e
            return bond_energy

        sequence = str(self)
        sequence_size = len(sequence)
        i_block_size = 2  # initial block size
        f_block_size = sequence_size / 2  # final block size
        loop_size = 3  # minimum loop size
        c_energy = 0  # cumulative energy
        for s in [sequence, sequence[::-1]]:
            b = i_block_size
            while b < f_block_size and sequence_size >= (loop_size + 2 * b):
                b += 1
                seq1 = s[0:b]
                seq2 = s[loop_size + b : loop_size + 2 * b]
                energy = _get_energy(seq1, seq2)
                c_energy += energy
        return -c_energy / sequence_size

    @property
    @functools.cache
    def gini_coefficient(self) -> float | None:
        """Calculate the Gini coefficient of the sequence.
        see: https://en.wikipedia.org/wiki/Gini_coefficient

        >>> Sequence("ACTTCA").gini_coefficient
        0.0

        >>> Sequence("AAAAAACCCTTT").gini_coefficient
        0.08333333333333333
        """
        if not self.is_amino_acid_sequence:
            return None

        counts = defaultdict(int)
        for codon in self.codons:
            counts[codon] += 1

        cumulative_absolute_difference = sum(
            abs(a - b) for a in counts.values() for b in counts.values()
        )
        average = sum(count for count in counts.values()) / len(counts)
        gini_coefficient = cumulative_absolute_difference / (
            pow(2 * len(counts), 2) * average
        )
        return gini_coefficient

    @property
    @functools.cache
    def cpg_ratio(self):
        """Calculate the CpG ratio.

        >>> Sequence("ACG").cpg_ratio
        0.3333333333333333

        >>> Sequence("AGC").cpg_ratio
        0.0
        """
        count = 0
        for i in range(0, len(self) - 1):
            if (
                self.nucleic_acid_sequence[i] == "C"
                and self.nucleic_acid_sequence[i + 1] == "G"
            ):
                count += 1
        return count / len(self)

    @property
    @functools.cache
    def slippery_site_ratio(self):
        """Calculate the slippery site (TTT) ratio.

        >>> Sequence("TTT").slippery_site_ratio
        0.3333333333333333

        >>> Sequence("AGC").slippery_site_ratio
        0.0
        """
        count = 0
        for i in range(0, len(self) - 2):
            if (
                self.nucleic_acid_sequence[i] == "T"
                and self.nucleic_acid_sequence[i + 1] == "T"
                and self.nucleic_acid_sequence[i + 2] == "T"
            ):
                count += 1
        return count / len(self)

    @property
    @functools.cache
    def relative_synonymous_codon_use(self) -> float | None:
        """Relative synonymous codon use (RSCU)."""
        if not self.is_amino_acid_sequence:
            return None

        x_i_j: dict[Codon, int] = defaultdict(int)
        for codon in self.codons:
            x_i_j[codon] += 1

        rscu_i_j: dict[Codon, float] = {}
        for amino_acid in AMINO_ACIDS:
            codons = CodonTable.codons(amino_acid)
            for codon in codons:
                if codon not in x_i_j:
                    continue
                rscu_i_j[codon] = x_i_j[codon] / (
                    (1 / len(codons)) * sum([x_i_j.get(codon, 0) for codon in codons])
                )

        return sum(rscu_i_j[codon] for codon in self.codons) / (len(self) / 3)

    @property
    @functools.cache
    def relative_codon_bias_strength(self) -> float | None:
        """Relative codon bias strength (RCBS)."""
        if not self.is_amino_acid_sequence:
            return None

        codons = list(self.codons)
        f = {codon: count / len(codons) for codon, count in Counter(codons).items()}
        f1 = {
            nucleotide: sum(codon[0] == nucleotide for codon in codons) / len(codons)
            for nucleotide in ["A", "C", "G", "T"]
        }
        f2 = {
            nucleotide: sum(codon[1] == nucleotide for codon in codons) / len(codons)
            for nucleotide in ["A", "C", "G", "T"]
        }
        f3 = {
            nucleotide: sum(codon[2] == nucleotide for codon in codons) / len(codons)
            for nucleotide in ["A", "C", "G", "T"]
        }

        d = [
            (f[codon] - f1[codon[0]] * f2[codon[1]] * f3[codon[2]])
            / (f1[codon[0]] * f2[codon[1]] * f3[codon[2]])
            for codon in codons
        ]

        rcbs = statistics.geometric_mean(1 + it for it in d) - 1

        return rcbs

    @property
    @functools.cache
    def directional_codon_bias_score(self) -> float | None:
        """Directional codon bias score (DCBS)."""
        if not self.is_amino_acid_sequence:
            return None

        codons = list(self.codons)
        f = {codon: count / len(codons) for codon, count in Counter(codons).items()}
        f1 = {
            nucleotide: sum(codon[0] == nucleotide for codon in codons) / len(codons)
            for nucleotide in ["A", "C", "G", "T"]
        }
        f2 = {
            nucleotide: sum(codon[1] == nucleotide for codon in codons) / len(codons)
            for nucleotide in ["A", "C", "G", "T"]
        }
        f3 = {
            nucleotide: sum(codon[2] == nucleotide for codon in codons) / len(codons)
            for nucleotide in ["A", "C", "G", "T"]
        }

        d = [
            max(
                f[codon] / (f1[codon[0]] * f2[codon[1]] * f3[codon[2]]),
                (f1[codon[0]] * f2[codon[1]] * f3[codon[2]]) / f[codon],
            )
            for codon in codons
        ]

        dcbs = sum(d) / len(codons)

        return dcbs

    @functools.cache
    def rare_codon_ratio(
        self, codon_usage_table: CodonUsageTable | Organism = "homo-sapiens"
    ) -> float | None:
        """Get the ratio of rare codons in the sequence.
        A rare codon is defined as any codon that is NOT the most frequent codon
        according to the codon usage table for the given organism.

        >>> Sequence("AAA").rare_codon_ratio()
        0.3333333333333333

        >>> Sequence("CTG").rare_codon_ratio()
        0.0
        """
        if not self.is_amino_acid_sequence:
            return None
        codon_usage_table = load_codon_usage_table(codon_usage_table)
        count = 0
        for codon in self.codons:
            amino_acid = CodonTable.amino_acid(codon)
            min_codon = codon_usage_table.least_frequent(amino_acid).codon
            max_codon = codon_usage_table.most_frequent(amino_acid).codon
            if codon == min_codon and min_codon != max_codon:
                count += 1
        return count / len(self)

    @property
    @functools.cache
    def codon_usage_table(self) -> CodonUsageTable | None:
        """Generates a codon usage table from this sequence."""
        if not self.is_amino_acid_sequence:
            return None
        counts: dict[AminoAcid, dict[Codon, int]] = defaultdict(
            lambda: defaultdict(int)
        )
        for codon in self.codons:
            amino_acid = CodonTable.amino_acid(codon)
            counts[amino_acid][codon] += 1

        return CodonUsageTable(
            id=str(hash(self)),
            usage={
                codon: CodonUsage(
                    codon=codon,
                    number=counts[CodonTable.amino_acid(codon)][codon],
                    frequency=(
                        counts[CodonTable.amino_acid(codon)][codon]
                        / (sum(counts[CodonTable.amino_acid(codon)].values()) or 1)
                    ),
                )
                for codon in CODONS
            },
        )

    @functools.cache
    def codon_usage_bias(
        self, codon_usage_table: CodonUsageTable | Organism = "homo-sapiens"
    ) -> float | None:
        """Codon usage bias of this sequence with respect to the given organism.
        see: https://onlinelibrary.wiley.com/doi/10.1046/j.1365-2958.1998.01008.x
        """
        if not self.is_amino_acid_sequence or not self.codon_usage_table:
            return None
        return codon_usage_bias(
            self.codon_usage_table, load_codon_usage_table(codon_usage_table)
        )

    @functools.cache
    def codon_bias_index(
        self,
        codon_usage_table: CodonUsageTable | Organism = "homo-sapiens",
    ) -> float | None:
        """Codon usage index of this sequence with repect to the given organism.
        Note that as per the link below, codons for "M" and "W" are not included
        in the calculation.
        see: https://www.genscript.com/gsfiles/tools/Index_Definition_of_GenScript_Rare_Codon_Analysis_Tool.pdf
        """
        if not self.is_amino_acid_sequence:
            return None

        IGNORED_AMINO_ACIDS: list[AminoAcid] = ["M", "W"]

        codon_usage_table = load_codon_usage_table(codon_usage_table)
        preferred_codons: list[Codon] = [
            codon_usage_table.most_frequent(amino_acid).codon
            for amino_acid in AMINO_ACIDS
            if amino_acid not in IGNORED_AMINO_ACIDS
        ]

        # Nc - the number of occurences of codon c in the sequence
        n_codon: dict[Codon, int] = defaultdict(int)
        for codon in self.codons:
            if CodonTable.amino_acid(codon) in IGNORED_AMINO_ACIDS:
                continue
            n_codon[codon] += 1

        # Na - the number of ocurrences of amino acid a in the sequence
        n_amino_acid: dict[AminoAcid, int] = {
            amino_acid: self.amino_acid_sequence.count(amino_acid)
            for amino_acid in self.amino_acids
            if amino_acid not in IGNORED_AMINO_ACIDS
        }

        # Npfr - the total number of occurrences of preferred codons
        n_pfr = sum(n_codon[codon] for codon in preferred_codons)

        # Nrand - the expected number of preferred codons if all synonymous
        # codons were used equally
        n_rand = sum(
            n_amino_acid[amino_acid] / len(CodonTable.codons(amino_acid))
            for amino_acid in n_amino_acid.keys()
        )

        # Ntot - the total number of codons in the sequence
        n_tot = sum(n_codon.values())

        return (n_pfr - n_rand) / (n_tot - n_rand)

    @functools.cache
    def trna_adaptation_index(
        self, organism: Organism = "homo-sapiens"
    ) -> float | None:
        """Calculate the tRNA Adaptation Index of the sequence."""
        if not self.is_amino_acid_sequence:
            return None

        trna_weights = load_trna_adaptation_index_dataset(organism)

        return statistics.geometric_mean(
            trna_weights[codon] for codon in self.codons if codon in trna_weights
        )

    def analyze(
        self, codon_usage_table: CodonUsageTable | Organism = "homo-sapiens"
    ) -> Analysis:
        """Collect and return a set of statistics about the sequence."""
        start = timeit.default_timer()
        minimum_free_energy = self.minimum_free_energy
        return Analysis(
            a_ratio=self.a_ratio,
            c_ratio=self.c_ratio,
            g_ratio=self.g_ratio,
            t_ratio=self.t_ratio,
            at_ratio=self.at_ratio,
            ga_ratio=self.ga_ratio,
            gc_ratio=self.gc_ratio,
            uridine_depletion=self.uridine_depletion,
            codon_adaptation_index=self.codon_adaptation_index(codon_usage_table),
            trna_adaptation_index=self.trna_adaptation_index(codon_usage_table),
            minimum_free_energy=minimum_free_energy,
            debug=Analysis.Debug(time_seconds=timeit.default_timer() - start),
        )<|MERGE_RESOLUTION|>--- conflicted
+++ resolved
@@ -398,12 +398,9 @@
         codon_usage_table = load_codon_usage_table(codon_usage_table)
 
         weights = [codon_usage_table.weight(codon) for codon in self.codons]
-<<<<<<< HEAD
-        return statistics.geometric_mean(weights)
-=======
         cai = statistics.geometric_mean(weights)
+
         return cai
->>>>>>> 34ea9716
 
     @property
     @functools.cache
