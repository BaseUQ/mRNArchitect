--- conflicted
+++ resolved
@@ -47,15 +47,4 @@
 include = ["tools"]
 
 [tool.pytest.ini_options]
-<<<<<<< HEAD
-addopts = "--doctest-modules --ignore tools/scripts --ignore docker"
-
-[build-system]
-requires = ["hatchling"]
-build-backend = "hatchling.build"
-
-[project.scripts]
-mRNArchitect = "tools.cli:cli"
-=======
-addopts = "--doctest-modules --ignore tools/scripts"
->>>>>>> 500e9fbc
+addopts = "--doctest-modules --ignore tools/scripts"