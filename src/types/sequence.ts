--- conflicted
+++ resolved
@@ -10,17 +10,10 @@
     codingSequence: z
       .string()
       .nonempty("Coding sequence must not be empty.")
-<<<<<<< HEAD
-      .transform((v) => v.replaceAll(/\s/gim, "")),
-    fivePrimeUtr: z.string(),
-    threePrimeUtr: z.string(),
-    polyATail: z.string(),
-=======
       .transform(sanitizeSequence),
-    fivePrimeUTR: z.string().transform(sanitizeNucleicAcidSequence),
-    threePrimeUTR: z.string().transform(sanitizeNucleicAcidSequence),
+    fivePrimeUtr: z.string().transform(sanitizeNucleicAcidSequence),
+    threePrimeUtr: z.string().transform(sanitizeNucleicAcidSequence),
     polyATail: z.string().transform(sanitizeNucleicAcidSequence),
->>>>>>> 1dd4e0c6
   })
   .check((ctx) => {
     if (ctx.value.codingSequenceType === "nucleic-acid") {
