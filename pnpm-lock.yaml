--- conflicted
+++ resolved
@@ -22,10 +22,10 @@
         version: 2.1.10(react-dom@19.1.1(react@19.1.1))(react@19.1.1)
       '@tanstack/react-router':
         specifier: ^1.131.3
-        version: 1.131.3(react-dom@19.1.1(react@19.1.1))(react@19.1.1)
+        version: 1.131.5(react-dom@19.1.1(react@19.1.1))(react@19.1.1)
       '@tanstack/react-start':
         specifier: ^1.131.3
-        version: 1.131.3(@netlify/blobs@9.1.2)(@tanstack/react-router@1.131.3(react-dom@19.1.1(react@19.1.1))(react@19.1.1))(@vitejs/plugin-react@5.0.0(vite@7.1.1(@types/node@24.2.1)(jiti@2.5.1)(sugarss@5.0.1(postcss@8.5.6))(terser@5.43.1)(tsx@4.20.3)))(react-dom@19.1.1(react@19.1.1))(react@19.1.1)(vite@7.1.1(@types/node@24.2.1)(jiti@2.5.1)(sugarss@5.0.1(postcss@8.5.6))(terser@5.43.1)(tsx@4.20.3))
+        version: 1.131.6(@netlify/blobs@9.1.2)(@tanstack/react-router@1.131.5(react-dom@19.1.1(react@19.1.1))(react@19.1.1))(@vitejs/plugin-react@5.0.0(vite@7.1.2(@types/node@24.2.0)(jiti@2.5.1)(sugarss@5.0.1(postcss@8.5.6))(terser@5.43.1)(tsx@4.20.3)))(react-dom@19.1.1(react@19.1.1))(react@19.1.1)(vite@7.1.2(@types/node@24.2.0)(jiti@2.5.1)(sugarss@5.0.1(postcss@8.5.6))(terser@5.43.1)(tsx@4.20.3))
       date-fns:
         specifier: ^4.1.0
         version: 4.1.0
@@ -58,16 +58,11 @@
         specifier: ^19.1.7
         version: 19.1.7(@types/react@19.1.9)
       '@vitejs/plugin-react':
-<<<<<<< HEAD
         specifier: ^5.0.0
-        version: 5.0.0(vite@7.1.1(@types/node@24.2.1)(jiti@2.5.1)(sugarss@5.0.1(postcss@8.5.6))(terser@5.43.1)(tsx@4.20.3))
-=======
-        specifier: ^4.7.0
-        version: 4.7.0(vite@7.0.6(@types/node@24.2.0)(jiti@2.5.1)(sugarss@5.0.1(postcss@8.5.6))(terser@5.43.1)(tsx@4.20.3))
+        version: 5.0.0(vite@7.1.2(@types/node@24.2.0)(jiti@2.5.1)(sugarss@5.0.1(postcss@8.5.6))(terser@5.43.1)(tsx@4.20.3))
       node:
         specifier: runtime:^22.18.0
         version: runtime:22.18.0
->>>>>>> 39bfd33d
       postcss:
         specifier: ^8.5.6
         version: 8.5.6
@@ -79,13 +74,13 @@
         version: 7.0.1(postcss@8.5.6)
       vite:
         specifier: ^7.1.1
-        version: 7.1.1(@types/node@24.2.1)(jiti@2.5.1)(sugarss@5.0.1(postcss@8.5.6))(terser@5.43.1)(tsx@4.20.3)
+        version: 7.1.2(@types/node@24.2.0)(jiti@2.5.1)(sugarss@5.0.1(postcss@8.5.6))(terser@5.43.1)(tsx@4.20.3)
       vite-tsconfig-paths:
         specifier: ^5.1.4
-        version: 5.1.4(typescript@5.9.2)(vite@7.1.1(@types/node@24.2.1)(jiti@2.5.1)(sugarss@5.0.1(postcss@8.5.6))(terser@5.43.1)(tsx@4.20.3))
+        version: 5.1.4(typescript@5.9.2)(vite@7.1.2(@types/node@24.2.0)(jiti@2.5.1)(sugarss@5.0.1(postcss@8.5.6))(terser@5.43.1)(tsx@4.20.3))
       vitest:
         specifier: ^3.2.4
-        version: 3.2.4(@types/debug@4.1.12)(@types/node@24.2.1)(jiti@2.5.1)(sugarss@5.0.1(postcss@8.5.6))(terser@5.43.1)(tsx@4.20.3)
+        version: 3.2.4(@types/debug@4.1.12)(@types/node@24.2.0)(jiti@2.5.1)(sugarss@5.0.1(postcss@8.5.6))(terser@5.43.1)(tsx@4.20.3)
 
 packages:
 
@@ -1066,36 +1061,36 @@
     resolution: {integrity: sha512-cs1WKawpXIe+vSTeiZUuSBy8JFjEuDgdMKZFRLKwQysKo8y2q6Q1HvS74Yw+m5IhOW1nTZooa6rlgdfXcgFAaw==}
     engines: {node: '>=12'}
 
-  '@tanstack/react-router@1.131.3':
-    resolution: {integrity: sha512-1wxsStYJai0/ssOQeO+8mh5VmMmJWIZOtIEEqDxIhQX4dHyurKl6khl34+qLtDvWFsj6zgiMwjID3GQj5SMz1w==}
+  '@tanstack/react-router@1.131.5':
+    resolution: {integrity: sha512-71suJGuCmrHN9PLLRUDB3CGnW5RNcEEfgfX616TOpKamHs977H8P4/75BgWPRWcLHCga/1kkA6c7bddCwZ35Fw==}
     engines: {node: '>=12'}
     peerDependencies:
       react: '>=18.0.0 || >=19.0.0'
       react-dom: '>=18.0.0 || >=19.0.0'
 
-  '@tanstack/react-start-client@1.131.3':
-    resolution: {integrity: sha512-umviT+roWNtvdZObCsx2L5Bs1YDbFAf1N60/TkZjv5MsedqLEQtxJE8+zjd95+VAu2u1DhzuB7duozyq8NPqNg==}
+  '@tanstack/react-start-client@1.131.6':
+    resolution: {integrity: sha512-1Ui8XCTTeTaWSw234sc0YbGhgolqNkQeQtbJeYq8TCf5NHe7Qj0RHsxHCbl9nUkgCv492zf9xm2Y+MAXzla8lQ==}
     engines: {node: '>=12'}
     peerDependencies:
       react: '>=18.0.0 || >=19.0.0'
       react-dom: '>=18.0.0 || >=19.0.0'
 
-  '@tanstack/react-start-plugin@1.131.3':
-    resolution: {integrity: sha512-b4vWvfHu84XtPXOsXlEZoxX5FfSd3+qINq1reWBVFl/To+nZcuL0ACFVj2QHJdpOhoi/Y18zbW4etVOpxSZFfA==}
+  '@tanstack/react-start-plugin@1.131.6':
+    resolution: {integrity: sha512-4RNx9/dLSWSnnogIBS1rSeURZUbUrIE33q0DQnzIUiXhk6br60vsd+V5VXNtsX17ia4TBIRmLZNwPWlABi9fUQ==}
     engines: {node: '>=12'}
     peerDependencies:
       '@vitejs/plugin-react': '>=4.3.4'
       vite: '>=6.0.0'
 
-  '@tanstack/react-start-server@1.131.3':
-    resolution: {integrity: sha512-Ass3RI+8V8HYJWRBsYHGzBAc+9mmHFnvMMwya4Bc5kL0xDPFfR8nBrrmYp6p9bISE5gqzyfA9l0GcM3nBlgqGw==}
+  '@tanstack/react-start-server@1.131.6':
+    resolution: {integrity: sha512-BkGRfNyiPA+M1mXbof1H66hZm+Vhuad1iyJsbpI05v/M5iacHmxId4HUFhCCNPrkKrk+kMoW4naRzBBbwH11XQ==}
     engines: {node: '>=12'}
     peerDependencies:
       react: '>=18.0.0 || >=19.0.0'
       react-dom: '>=18.0.0 || >=19.0.0'
 
-  '@tanstack/react-start@1.131.3':
-    resolution: {integrity: sha512-JeQ1HUmp+dpIErLourldU34BgFRqmPLcD6jnMmV5Slqn/i86qydZUo/QtAnDNyP7gn2JFmpmphtVuTEL6HiCcw==}
+  '@tanstack/react-start@1.131.6':
+    resolution: {integrity: sha512-sVbX4e4WTfMTfmNKnPZveFHSpKE4SDeyZYGsxX0Lhmex+jEEfQjPeZKZR8TaqbiCqoxM6winGPvOXHC0bwa2Pw==}
     engines: {node: '>=12'}
     peerDependencies:
       '@vitejs/plugin-react': '>=4.3.4'
@@ -1109,20 +1104,20 @@
       react: ^16.8.0 || ^17.0.0 || ^18.0.0 || ^19.0.0
       react-dom: ^16.8.0 || ^17.0.0 || ^18.0.0 || ^19.0.0
 
-  '@tanstack/router-core@1.131.3':
-    resolution: {integrity: sha512-8sby4n2pgRJ7qZrFvuS6v21oBDHCRoFM8p+/HAIra2d32cD5wS5k9DeNltWFUAJFXdsdwpdGVA0iXSAc0WfIHw==}
+  '@tanstack/router-core@1.131.5':
+    resolution: {integrity: sha512-XVfZdnKNQbWfkQ6G7I9ml2wHp98Wy7wgTboP5SfrJHfOE+kPeHeZRJqF/pp5oqLZ2feBJqsDDKNWo9323L7sWQ==}
     engines: {node: '>=12'}
 
-  '@tanstack/router-generator@1.131.3':
-    resolution: {integrity: sha512-sTsi9lSxBCpAExQWyh3k2X40biiRHjIRISxVvko5sPG/+NKYFjGaQwgXQ/1jiDSTqe8i7/b/2l94ZJPTa6VPxQ==}
+  '@tanstack/router-generator@1.131.5':
+    resolution: {integrity: sha512-5+/zyp/R9WN8tHNVIEYQZpRMzcsOrNH06HoPnPMiLiB9T4WsOLFJCcHdyso9ofGQq+hoxB4M9SUBXVBbJVWbSw==}
     engines: {node: '>=12'}
 
-  '@tanstack/router-plugin@1.131.3':
-    resolution: {integrity: sha512-PLCjxTTHBf5H9TqH+jTNvgSnnCZhvrLj61C5XAtONA7NUv+Lh4xJ/u0nn83ZYb7uFM4rMg1JmpU5mG8iNbGHZw==}
+  '@tanstack/router-plugin@1.131.5':
+    resolution: {integrity: sha512-Px+GSijNv1cbSm74+U+kEbuSFsspL+/BakzytAJFdh2O4342G32tha1cMFMlzXbDd9SW1FaLWgu3VqNHjGIpOg==}
     engines: {node: '>=12'}
     peerDependencies:
       '@rsbuild/core': '>=1.0.2'
-      '@tanstack/react-router': ^1.131.3
+      '@tanstack/react-router': ^1.131.5
       vite: '>=5.0.0 || >=6.0.0'
       vite-plugin-solid: ^2.11.2
       webpack: '>=5.92.0'
@@ -1146,34 +1141,34 @@
     resolution: {integrity: sha512-hWsaSgEZAVyzHg8+IcJWCEtfI9ZSlNELErfLiGHG9XCHEXMegFWsrESsKHlASzJqef9RsuOLDl+1IMPIskwdDw==}
     engines: {node: '>=12'}
 
-  '@tanstack/start-client-core@1.131.3':
-    resolution: {integrity: sha512-sgNXVSOjaQfSp4Qzd+kqyELsWmq/q2cCNPADuTxZPP4hP3n/j0tcjkfPenDtCBD9sfgalWWnVU3NC6Ihr5hAow==}
+  '@tanstack/start-client-core@1.131.6':
+    resolution: {integrity: sha512-F7k13j3pVk2JC7nIsU3DADRro4NdyyKRxH6fPPPMk4PiHxUBK9qsfGfoFokEVUhVGSVQ7DMdtVSa/Sy39pG3AQ==}
     engines: {node: '>=12'}
 
-  '@tanstack/start-plugin-core@1.131.3':
-    resolution: {integrity: sha512-yGMdDbrtHI1AxqOXwj8kdYmB/muflVSRdqN/AT516WQ9hxjy+uQxDrkdas/3GcW1xiw7kuQZLB7wlnpo8a1WAg==}
+  '@tanstack/start-plugin-core@1.131.6':
+    resolution: {integrity: sha512-vcPFQ3E8Jh8yUjzH0aR2jkSLSdXbMOltuxSnpEfMsHCvlwcHHE485sac9yhzsbVqru8uTswyvmUUNzQJQZZK+A==}
     engines: {node: '>=12'}
     peerDependencies:
       vite: '>=6.0.0'
 
-  '@tanstack/start-server-core@1.131.3':
-    resolution: {integrity: sha512-0I9QWGK4Gk3hVs6LOxZSFYyUGkHPTOCI+BhzTYoB+5LqRZlDIpu/PPH/JXfoQm+DrrEa/HVNhFpp0Pkr8nzSiA==}
+  '@tanstack/start-server-core@1.131.6':
+    resolution: {integrity: sha512-E6nVtTHbX8GY5Pr9CmCn8EQ/oV8DTyCAK/KCJRHzus58zKznehQAn+GFBkXXPcTsLwAPlH9Erj4EN6+2N0iFgg==}
     engines: {node: '>=12'}
 
-  '@tanstack/start-server-functions-client@1.131.3':
-    resolution: {integrity: sha512-D+UQ7g3qMm/z60SG/Oh2Cue3ZBQIcMzOn9K8kCph5JgCNa6qsAMd2nQzUGvZzoCCYV79nZfh6pBZ8i4GNBwstA==}
+  '@tanstack/start-server-functions-client@1.131.6':
+    resolution: {integrity: sha512-jxlNYBDRhyPi6wy9NWo+/qdnTqTtlYGh3w4xYo87uLFwFUWFgbUwCvCZ+TobBt9+Wfhg7m9fuTS45mf2WkiIJw==}
     engines: {node: '>=12'}
 
-  '@tanstack/start-server-functions-fetcher@1.131.3':
-    resolution: {integrity: sha512-P7nkuabhniFTd1YPQBEHiGZFe1RPMPUH80I8LrCYnKscRu1cQRgEWiHE0RmT7uiJrwKU5XQd7gMkNh1xtPwOHg==}
+  '@tanstack/start-server-functions-fetcher@1.131.6':
+    resolution: {integrity: sha512-y+5PGGA3HpfDQ5OMbnM/zpgDMMuQMk05VKTlBRWrwJyl3ZhXnbR6a2WzxRQOIylQ4aYnHyWU+mDXoQjvK5YcBA==}
     engines: {node: '>=12'}
 
   '@tanstack/start-server-functions-server@1.131.2':
     resolution: {integrity: sha512-u67d6XspczlC/dYki/Id28oWsTjkZMJhDqO4E23U3rHs8eYgxvMBHKqdeqWgOyC+QWT9k6ze1pJmbv+rmc3wOQ==}
     engines: {node: '>=12'}
 
-  '@tanstack/start-storage-context@1.131.3':
-    resolution: {integrity: sha512-YtkTDgbBQI6hnDa93PXOT7d2u0R6rMwQExp24DwvamyY5/aDypyr/50xwaIjxUiHv7ni4R4l3COc2wJJS2Wxvg==}
+  '@tanstack/start-storage-context@1.131.5':
+    resolution: {integrity: sha512-zVYYx9o+YUl2VdJzfgcb4WjoICU6G6R975s//EEAZe45xPzJ4xaWJVnca8sCbWofx8IdxPbu/Gu1GHJGvv846Q==}
     engines: {node: '>=12'}
 
   '@tanstack/store@0.7.2':
@@ -1222,8 +1217,8 @@
   '@types/ms@2.1.0':
     resolution: {integrity: sha512-GsCCIZDE/p3i96vtEqx+7dBUGXrc7zeSK3wwPHIaRThS+9OhWIXRqzs4d6k1SVU8g91DrNRWxWUGhp5KXQb2VA==}
 
-  '@types/node@24.2.1':
-    resolution: {integrity: sha512-DRh5K+ka5eJic8CjH7td8QpYEV6Zo10gfRkjHCO3weqZHWDtAaSTFtl4+VMqOJ4N5jcuhZ9/l+yy8rVgw7BQeQ==}
+  '@types/node@24.2.0':
+    resolution: {integrity: sha512-3xyG3pMCq3oYCNg7/ZP+E1ooTaGB4cG8JWRsqqOYQdbWNY4zbaV0Ennrd7stjiJEFZCaybcIgpTjJWHRfBSIDw==}
 
   '@types/normalize-package-data@2.4.4':
     resolution: {integrity: sha512-37i+OaWTh9qeK4LSHPsyRC7NahnGotNuZvjLSgcPzblpHB3rrCJxAOgI5gCdKm7coonsaX1Of0ILiTcnZjbfxA==}
@@ -1442,8 +1437,8 @@
   balanced-match@1.0.2:
     resolution: {integrity: sha512-3oSeUO0TMV67hN1AmbXsK4yaqU7tjiHlbxRDZOpH0KW9+CeX4bRAaX0Anxt0tx2MrpRpWwQaPwIlISEJhYU5Pw==}
 
-  bare-events@2.6.1:
-    resolution: {integrity: sha512-AuTJkq9XmE6Vk0FJVNq5QxETrSA/vKHarWVBG5l/JbdCL1prJemiyJqUS0jrlXO0MftuPq4m3YVYhoNc5+aE/g==}
+  bare-events@2.6.0:
+    resolution: {integrity: sha512-EKZ5BTXYExaNqi3I3f9RtEsaI/xBSGjE0XZCZilPzFAV/goswFHuPd9jEZlPIZ/iNZJwDSao9qRiScySz7MbQg==}
 
   base64-js@1.5.1:
     resolution: {integrity: sha512-AKpaYlHn8t4SVbOHCy+b5+KKgvR4vrsD8vbvrbiQJps7fKDTkjkDry6ji0rUJjC0kzbNePLwzxq8iypo41qeWA==}
@@ -1465,8 +1460,8 @@
     resolution: {integrity: sha512-yQbXgO/OSZVD2IsiLlro+7Hf6Q18EJrKSEsdoMzKePKXct3gvD8oLcOQdIzGupr5Fj+EDe8gO/lxc1BzfMpxvA==}
     engines: {node: '>=8'}
 
-  browserslist@4.25.2:
-    resolution: {integrity: sha512-0si2SJK3ooGzIawRu61ZdPCO1IncZwS8IzuX73sPZsXW6EQ/w/DAfPyKI8l1ETTCr2MnvqWitmlCUxgdul45jA==}
+  browserslist@4.25.1:
+    resolution: {integrity: sha512-KGj0KoOMXLpSNkkEI6Z6mShmQy0bc1I+T7K9N81k4WWMrfz+6fQ6es80B/YLAeRoKvjYE1YSHHOW1qe9xIVzHw==}
     engines: {node: ^6 || ^7 || ^8 || ^9 || ^10 || ^11 || ^12 || >=13.7}
     hasBin: true
 
@@ -1514,8 +1509,8 @@
     resolution: {integrity: sha512-QOSvevhslijgYwRx6Rv7zKdMF8lbRmx+uQGx2+vDc+KI/eBnsy9kit5aj23AgGu3pa4t9AgwbnXWqS+iOY+2aA==}
     engines: {node: '>= 6'}
 
-  caniuse-lite@1.0.30001733:
-    resolution: {integrity: sha512-e4QKw/O2Kavj2VQTKZWrwzkt3IxOmIlU6ajRb6LP64LHpBo1J67k2Hi4Vu/TgJWsNtynurfS0uK3MaUTCPfu5Q==}
+  caniuse-lite@1.0.30001731:
+    resolution: {integrity: sha512-lDdp2/wrOmTRWuoB5DpfNkC0rJDU8DqRa6nYL6HK6sytw70QMopt/NIc/9SM7ylItlBWfACXk0tEn37UWM/+mg==}
 
   ccount@2.0.1:
     resolution: {integrity: sha512-eyrF0jiFpY+3drT6383f1qhkbGsLSifNAjA61IUjZjmLCWjItY6LB9ft9YhoDgwfmclB2zhu51Lc7+95b8NRAg==}
@@ -1871,8 +1866,8 @@
   ee-first@1.1.1:
     resolution: {integrity: sha512-WMwm9LhRUo+WUaRN+vRuETqG89IgZphVSNkdFgeb6sS/E4OrDIN7t48CAewSHXc6C8lefD8KKfr5vY61brQlow==}
 
-  electron-to-chromium@1.5.199:
-    resolution: {integrity: sha512-3gl0S7zQd88kCAZRO/DnxtBKuhMO4h0EaQIN3YgZfV6+pW+5+bf2AdQeHNESCoaQqo/gjGVYEf2YM4O5HJQqpQ==}
+  electron-to-chromium@1.5.197:
+    resolution: {integrity: sha512-m1xWB3g7vJ6asIFz+2pBUbq3uGmfmln1M9SSvBe4QIFWYrRHylP73zL/3nMjDmwz8V+1xAXQDfBd6+HPW0WvDQ==}
 
   emoji-regex@8.0.0:
     resolution: {integrity: sha512-MSjYzcWNOA0ewAHpz0MxpYFvwg6yjy1NG3xteoqz644VCo/RPgnr1/GGt+ic3iJTzQ8Eu3TdM14SawnVUmGE6A==}
@@ -3501,8 +3496,8 @@
   tmp-promise@3.0.3:
     resolution: {integrity: sha512-RwM7MoPojPxsOBYnyd2hy0bxtIlVrihNs9pj5SUvY8Zz1sQcQG2tG1hSr8PDxfgEB8RNKDhqbIlroIarSNDNsQ==}
 
-  tmp@0.2.5:
-    resolution: {integrity: sha512-voyz6MApa1rQGUxT3E+BK7/ROe8itEx7vD8/HEvt4xwXucvQ5G5oeEiHkmHZJuBO21RpOf+YYm9MOivj709jow==}
+  tmp@0.2.4:
+    resolution: {integrity: sha512-UdiSoX6ypifLmrfQ/XfiawN6hkjSBpCjhKxxZcWlUUmoXLaCKQU0bx4HF/tdDK2uzRuchf1txGvrWBzYREssoQ==}
     engines: {node: '>=14.14'}
 
   to-regex-range@5.0.1:
@@ -3799,8 +3794,8 @@
       vite:
         optional: true
 
-  vite@7.1.1:
-    resolution: {integrity: sha512-yJ+Mp7OyV+4S+afWo+QyoL9jFWD11QFH0i5i7JypnfTcA1rmgxCbiA8WwAICDEtZ1Z1hzrVhN8R8rGTqkTY8ZQ==}
+  vite@7.1.2:
+    resolution: {integrity: sha512-J0SQBPlQiEXAF7tajiH+rUooJPo0l8KQgyg4/aMunNtrOa7bwuZJsJbDWzeljqQpgftxuq5yNJxQ91O9ts29UQ==}
     engines: {node: ^20.19.0 || >=22.12.0}
     hasBin: true
     peerDependencies:
@@ -4036,7 +4031,7 @@
     dependencies:
       '@babel/compat-data': 7.28.0
       '@babel/helper-validator-option': 7.27.1
-      browserslist: 4.25.2
+      browserslist: 4.25.1
       lru-cache: 5.1.1
       semver: 6.3.1
 
@@ -4835,7 +4830,7 @@
 
   '@speed-highlight/core@1.2.7': {}
 
-  '@tanstack/directive-functions-plugin@1.131.2(vite@7.1.1(@types/node@24.2.1)(jiti@2.5.1)(sugarss@5.0.1(postcss@8.5.6))(terser@5.43.1)(tsx@4.20.3))':
+  '@tanstack/directive-functions-plugin@1.131.2(vite@7.1.2(@types/node@24.2.0)(jiti@2.5.1)(sugarss@5.0.1(postcss@8.5.6))(terser@5.43.1)(tsx@4.20.3))':
     dependencies:
       '@babel/code-frame': 7.27.1
       '@babel/core': 7.28.0
@@ -4844,40 +4839,40 @@
       '@tanstack/router-utils': 1.131.2
       babel-dead-code-elimination: 1.0.10
       tiny-invariant: 1.3.3
-      vite: 7.1.1(@types/node@24.2.1)(jiti@2.5.1)(sugarss@5.0.1(postcss@8.5.6))(terser@5.43.1)(tsx@4.20.3)
+      vite: 7.1.2(@types/node@24.2.0)(jiti@2.5.1)(sugarss@5.0.1(postcss@8.5.6))(terser@5.43.1)(tsx@4.20.3)
     transitivePeerDependencies:
       - supports-color
 
   '@tanstack/history@1.131.2': {}
 
-  '@tanstack/react-router@1.131.3(react-dom@19.1.1(react@19.1.1))(react@19.1.1)':
+  '@tanstack/react-router@1.131.5(react-dom@19.1.1(react@19.1.1))(react@19.1.1)':
     dependencies:
       '@tanstack/history': 1.131.2
       '@tanstack/react-store': 0.7.3(react-dom@19.1.1(react@19.1.1))(react@19.1.1)
-      '@tanstack/router-core': 1.131.3
+      '@tanstack/router-core': 1.131.5
       isbot: 5.1.29
       react: 19.1.1
       react-dom: 19.1.1(react@19.1.1)
       tiny-invariant: 1.3.3
       tiny-warning: 1.0.3
 
-  '@tanstack/react-start-client@1.131.3(react-dom@19.1.1(react@19.1.1))(react@19.1.1)':
-    dependencies:
-      '@tanstack/react-router': 1.131.3(react-dom@19.1.1(react@19.1.1))(react@19.1.1)
-      '@tanstack/router-core': 1.131.3
-      '@tanstack/start-client-core': 1.131.3
+  '@tanstack/react-start-client@1.131.6(react-dom@19.1.1(react@19.1.1))(react@19.1.1)':
+    dependencies:
+      '@tanstack/react-router': 1.131.5(react-dom@19.1.1(react@19.1.1))(react@19.1.1)
+      '@tanstack/router-core': 1.131.5
+      '@tanstack/start-client-core': 1.131.6
       cookie-es: 1.2.2
       react: 19.1.1
       react-dom: 19.1.1(react@19.1.1)
       tiny-invariant: 1.3.3
       tiny-warning: 1.0.3
 
-  '@tanstack/react-start-plugin@1.131.3(@netlify/blobs@9.1.2)(@tanstack/react-router@1.131.3(react-dom@19.1.1(react@19.1.1))(react@19.1.1))(@vitejs/plugin-react@5.0.0(vite@7.1.1(@types/node@24.2.1)(jiti@2.5.1)(sugarss@5.0.1(postcss@8.5.6))(terser@5.43.1)(tsx@4.20.3)))(vite@7.1.1(@types/node@24.2.1)(jiti@2.5.1)(sugarss@5.0.1(postcss@8.5.6))(terser@5.43.1)(tsx@4.20.3))':
-    dependencies:
-      '@tanstack/start-plugin-core': 1.131.3(@netlify/blobs@9.1.2)(@tanstack/react-router@1.131.3(react-dom@19.1.1(react@19.1.1))(react@19.1.1))(vite@7.1.1(@types/node@24.2.1)(jiti@2.5.1)(sugarss@5.0.1(postcss@8.5.6))(terser@5.43.1)(tsx@4.20.3))
-      '@vitejs/plugin-react': 5.0.0(vite@7.1.1(@types/node@24.2.1)(jiti@2.5.1)(sugarss@5.0.1(postcss@8.5.6))(terser@5.43.1)(tsx@4.20.3))
+  '@tanstack/react-start-plugin@1.131.6(@netlify/blobs@9.1.2)(@tanstack/react-router@1.131.5(react-dom@19.1.1(react@19.1.1))(react@19.1.1))(@vitejs/plugin-react@5.0.0(vite@7.1.2(@types/node@24.2.0)(jiti@2.5.1)(sugarss@5.0.1(postcss@8.5.6))(terser@5.43.1)(tsx@4.20.3)))(vite@7.1.2(@types/node@24.2.0)(jiti@2.5.1)(sugarss@5.0.1(postcss@8.5.6))(terser@5.43.1)(tsx@4.20.3))':
+    dependencies:
+      '@tanstack/start-plugin-core': 1.131.6(@netlify/blobs@9.1.2)(@tanstack/react-router@1.131.5(react-dom@19.1.1(react@19.1.1))(react@19.1.1))(vite@7.1.2(@types/node@24.2.0)(jiti@2.5.1)(sugarss@5.0.1(postcss@8.5.6))(terser@5.43.1)(tsx@4.20.3))
+      '@vitejs/plugin-react': 5.0.0(vite@7.1.2(@types/node@24.2.0)(jiti@2.5.1)(sugarss@5.0.1(postcss@8.5.6))(terser@5.43.1)(tsx@4.20.3))
       pathe: 2.0.3
-      vite: 7.1.1(@types/node@24.2.1)(jiti@2.5.1)(sugarss@5.0.1(postcss@8.5.6))(terser@5.43.1)(tsx@4.20.3)
+      vite: 7.1.2(@types/node@24.2.0)(jiti@2.5.1)(sugarss@5.0.1(postcss@8.5.6))(terser@5.43.1)(tsx@4.20.3)
       zod: 3.25.76
     transitivePeerDependencies:
       - '@azure/app-configuration'
@@ -4911,29 +4906,29 @@
       - webpack
       - xml2js
 
-  '@tanstack/react-start-server@1.131.3(react-dom@19.1.1(react@19.1.1))(react@19.1.1)':
+  '@tanstack/react-start-server@1.131.6(react-dom@19.1.1(react@19.1.1))(react@19.1.1)':
     dependencies:
       '@tanstack/history': 1.131.2
-      '@tanstack/react-router': 1.131.3(react-dom@19.1.1(react@19.1.1))(react@19.1.1)
-      '@tanstack/router-core': 1.131.3
-      '@tanstack/start-client-core': 1.131.3
-      '@tanstack/start-server-core': 1.131.3
+      '@tanstack/react-router': 1.131.5(react-dom@19.1.1(react@19.1.1))(react@19.1.1)
+      '@tanstack/router-core': 1.131.5
+      '@tanstack/start-client-core': 1.131.6
+      '@tanstack/start-server-core': 1.131.6
       h3: 1.13.0
       isbot: 5.1.29
       react: 19.1.1
       react-dom: 19.1.1(react@19.1.1)
 
-  '@tanstack/react-start@1.131.3(@netlify/blobs@9.1.2)(@tanstack/react-router@1.131.3(react-dom@19.1.1(react@19.1.1))(react@19.1.1))(@vitejs/plugin-react@5.0.0(vite@7.1.1(@types/node@24.2.1)(jiti@2.5.1)(sugarss@5.0.1(postcss@8.5.6))(terser@5.43.1)(tsx@4.20.3)))(react-dom@19.1.1(react@19.1.1))(react@19.1.1)(vite@7.1.1(@types/node@24.2.1)(jiti@2.5.1)(sugarss@5.0.1(postcss@8.5.6))(terser@5.43.1)(tsx@4.20.3))':
-    dependencies:
-      '@tanstack/react-start-client': 1.131.3(react-dom@19.1.1(react@19.1.1))(react@19.1.1)
-      '@tanstack/react-start-plugin': 1.131.3(@netlify/blobs@9.1.2)(@tanstack/react-router@1.131.3(react-dom@19.1.1(react@19.1.1))(react@19.1.1))(@vitejs/plugin-react@5.0.0(vite@7.1.1(@types/node@24.2.1)(jiti@2.5.1)(sugarss@5.0.1(postcss@8.5.6))(terser@5.43.1)(tsx@4.20.3)))(vite@7.1.1(@types/node@24.2.1)(jiti@2.5.1)(sugarss@5.0.1(postcss@8.5.6))(terser@5.43.1)(tsx@4.20.3))
-      '@tanstack/react-start-server': 1.131.3(react-dom@19.1.1(react@19.1.1))(react@19.1.1)
-      '@tanstack/start-server-functions-client': 1.131.3(vite@7.1.1(@types/node@24.2.1)(jiti@2.5.1)(sugarss@5.0.1(postcss@8.5.6))(terser@5.43.1)(tsx@4.20.3))
-      '@tanstack/start-server-functions-server': 1.131.2(vite@7.1.1(@types/node@24.2.1)(jiti@2.5.1)(sugarss@5.0.1(postcss@8.5.6))(terser@5.43.1)(tsx@4.20.3))
-      '@vitejs/plugin-react': 5.0.0(vite@7.1.1(@types/node@24.2.1)(jiti@2.5.1)(sugarss@5.0.1(postcss@8.5.6))(terser@5.43.1)(tsx@4.20.3))
+  '@tanstack/react-start@1.131.6(@netlify/blobs@9.1.2)(@tanstack/react-router@1.131.5(react-dom@19.1.1(react@19.1.1))(react@19.1.1))(@vitejs/plugin-react@5.0.0(vite@7.1.2(@types/node@24.2.0)(jiti@2.5.1)(sugarss@5.0.1(postcss@8.5.6))(terser@5.43.1)(tsx@4.20.3)))(react-dom@19.1.1(react@19.1.1))(react@19.1.1)(vite@7.1.2(@types/node@24.2.0)(jiti@2.5.1)(sugarss@5.0.1(postcss@8.5.6))(terser@5.43.1)(tsx@4.20.3))':
+    dependencies:
+      '@tanstack/react-start-client': 1.131.6(react-dom@19.1.1(react@19.1.1))(react@19.1.1)
+      '@tanstack/react-start-plugin': 1.131.6(@netlify/blobs@9.1.2)(@tanstack/react-router@1.131.5(react-dom@19.1.1(react@19.1.1))(react@19.1.1))(@vitejs/plugin-react@5.0.0(vite@7.1.2(@types/node@24.2.0)(jiti@2.5.1)(sugarss@5.0.1(postcss@8.5.6))(terser@5.43.1)(tsx@4.20.3)))(vite@7.1.2(@types/node@24.2.0)(jiti@2.5.1)(sugarss@5.0.1(postcss@8.5.6))(terser@5.43.1)(tsx@4.20.3))
+      '@tanstack/react-start-server': 1.131.6(react-dom@19.1.1(react@19.1.1))(react@19.1.1)
+      '@tanstack/start-server-functions-client': 1.131.6(vite@7.1.2(@types/node@24.2.0)(jiti@2.5.1)(sugarss@5.0.1(postcss@8.5.6))(terser@5.43.1)(tsx@4.20.3))
+      '@tanstack/start-server-functions-server': 1.131.2(vite@7.1.2(@types/node@24.2.0)(jiti@2.5.1)(sugarss@5.0.1(postcss@8.5.6))(terser@5.43.1)(tsx@4.20.3))
+      '@vitejs/plugin-react': 5.0.0(vite@7.1.2(@types/node@24.2.0)(jiti@2.5.1)(sugarss@5.0.1(postcss@8.5.6))(terser@5.43.1)(tsx@4.20.3))
       react: 19.1.1
       react-dom: 19.1.1(react@19.1.1)
-      vite: 7.1.1(@types/node@24.2.1)(jiti@2.5.1)(sugarss@5.0.1(postcss@8.5.6))(terser@5.43.1)(tsx@4.20.3)
+      vite: 7.1.2(@types/node@24.2.0)(jiti@2.5.1)(sugarss@5.0.1(postcss@8.5.6))(terser@5.43.1)(tsx@4.20.3)
     transitivePeerDependencies:
       - '@azure/app-configuration'
       - '@azure/cosmos'
@@ -4973,7 +4968,7 @@
       react-dom: 19.1.1(react@19.1.1)
       use-sync-external-store: 1.5.0(react@19.1.1)
 
-  '@tanstack/router-core@1.131.3':
+  '@tanstack/router-core@1.131.5':
     dependencies:
       '@tanstack/history': 1.131.2
       '@tanstack/store': 0.7.2
@@ -4983,9 +4978,9 @@
       tiny-invariant: 1.3.3
       tiny-warning: 1.0.3
 
-  '@tanstack/router-generator@1.131.3':
-    dependencies:
-      '@tanstack/router-core': 1.131.3
+  '@tanstack/router-generator@1.131.5':
+    dependencies:
+      '@tanstack/router-core': 1.131.5
       '@tanstack/router-utils': 1.131.2
       '@tanstack/virtual-file-routes': 1.131.2
       prettier: 3.6.2
@@ -4996,7 +4991,7 @@
     transitivePeerDependencies:
       - supports-color
 
-  '@tanstack/router-plugin@1.131.3(@tanstack/react-router@1.131.3(react-dom@19.1.1(react@19.1.1))(react@19.1.1))(vite@7.1.1(@types/node@24.2.1)(jiti@2.5.1)(sugarss@5.0.1(postcss@8.5.6))(terser@5.43.1)(tsx@4.20.3))':
+  '@tanstack/router-plugin@1.131.5(@tanstack/react-router@1.131.5(react-dom@19.1.1(react@19.1.1))(react@19.1.1))(vite@7.1.2(@types/node@24.2.0)(jiti@2.5.1)(sugarss@5.0.1(postcss@8.5.6))(terser@5.43.1)(tsx@4.20.3))':
     dependencies:
       '@babel/core': 7.28.0
       '@babel/plugin-syntax-jsx': 7.27.1(@babel/core@7.28.0)
@@ -5004,8 +4999,8 @@
       '@babel/template': 7.27.2
       '@babel/traverse': 7.28.0
       '@babel/types': 7.28.2
-      '@tanstack/router-core': 1.131.3
-      '@tanstack/router-generator': 1.131.3
+      '@tanstack/router-core': 1.131.5
+      '@tanstack/router-generator': 1.131.5
       '@tanstack/router-utils': 1.131.2
       '@tanstack/virtual-file-routes': 1.131.2
       babel-dead-code-elimination: 1.0.10
@@ -5013,8 +5008,8 @@
       unplugin: 2.3.5
       zod: 3.25.76
     optionalDependencies:
-      '@tanstack/react-router': 1.131.3(react-dom@19.1.1(react@19.1.1))(react@19.1.1)
-      vite: 7.1.1(@types/node@24.2.1)(jiti@2.5.1)(sugarss@5.0.1(postcss@8.5.6))(terser@5.43.1)(tsx@4.20.3)
+      '@tanstack/react-router': 1.131.5(react-dom@19.1.1(react@19.1.1))(react@19.1.1)
+      vite: 7.1.2(@types/node@24.2.0)(jiti@2.5.1)(sugarss@5.0.1(postcss@8.5.6))(terser@5.43.1)(tsx@4.20.3)
     transitivePeerDependencies:
       - supports-color
 
@@ -5029,7 +5024,7 @@
     transitivePeerDependencies:
       - supports-color
 
-  '@tanstack/server-functions-plugin@1.131.2(vite@7.1.1(@types/node@24.2.1)(jiti@2.5.1)(sugarss@5.0.1(postcss@8.5.6))(terser@5.43.1)(tsx@4.20.3))':
+  '@tanstack/server-functions-plugin@1.131.2(vite@7.1.2(@types/node@24.2.0)(jiti@2.5.1)(sugarss@5.0.1(postcss@8.5.6))(terser@5.43.1)(tsx@4.20.3))':
     dependencies:
       '@babel/code-frame': 7.27.1
       '@babel/core': 7.28.0
@@ -5038,32 +5033,32 @@
       '@babel/template': 7.27.2
       '@babel/traverse': 7.28.0
       '@babel/types': 7.28.2
-      '@tanstack/directive-functions-plugin': 1.131.2(vite@7.1.1(@types/node@24.2.1)(jiti@2.5.1)(sugarss@5.0.1(postcss@8.5.6))(terser@5.43.1)(tsx@4.20.3))
+      '@tanstack/directive-functions-plugin': 1.131.2(vite@7.1.2(@types/node@24.2.0)(jiti@2.5.1)(sugarss@5.0.1(postcss@8.5.6))(terser@5.43.1)(tsx@4.20.3))
       babel-dead-code-elimination: 1.0.10
       tiny-invariant: 1.3.3
     transitivePeerDependencies:
       - supports-color
       - vite
 
-  '@tanstack/start-client-core@1.131.3':
-    dependencies:
-      '@tanstack/router-core': 1.131.3
-      '@tanstack/start-storage-context': 1.131.3
+  '@tanstack/start-client-core@1.131.6':
+    dependencies:
+      '@tanstack/router-core': 1.131.5
+      '@tanstack/start-storage-context': 1.131.5
       cookie-es: 1.2.2
       tiny-invariant: 1.3.3
       tiny-warning: 1.0.3
 
-  '@tanstack/start-plugin-core@1.131.3(@netlify/blobs@9.1.2)(@tanstack/react-router@1.131.3(react-dom@19.1.1(react@19.1.1))(react@19.1.1))(vite@7.1.1(@types/node@24.2.1)(jiti@2.5.1)(sugarss@5.0.1(postcss@8.5.6))(terser@5.43.1)(tsx@4.20.3))':
+  '@tanstack/start-plugin-core@1.131.6(@netlify/blobs@9.1.2)(@tanstack/react-router@1.131.5(react-dom@19.1.1(react@19.1.1))(react@19.1.1))(vite@7.1.2(@types/node@24.2.0)(jiti@2.5.1)(sugarss@5.0.1(postcss@8.5.6))(terser@5.43.1)(tsx@4.20.3))':
     dependencies:
       '@babel/code-frame': 7.26.2
       '@babel/core': 7.28.0
       '@babel/types': 7.28.2
-      '@tanstack/router-core': 1.131.3
-      '@tanstack/router-generator': 1.131.3
-      '@tanstack/router-plugin': 1.131.3(@tanstack/react-router@1.131.3(react-dom@19.1.1(react@19.1.1))(react@19.1.1))(vite@7.1.1(@types/node@24.2.1)(jiti@2.5.1)(sugarss@5.0.1(postcss@8.5.6))(terser@5.43.1)(tsx@4.20.3))
+      '@tanstack/router-core': 1.131.5
+      '@tanstack/router-generator': 1.131.5
+      '@tanstack/router-plugin': 1.131.5(@tanstack/react-router@1.131.5(react-dom@19.1.1(react@19.1.1))(react@19.1.1))(vite@7.1.2(@types/node@24.2.0)(jiti@2.5.1)(sugarss@5.0.1(postcss@8.5.6))(terser@5.43.1)(tsx@4.20.3))
       '@tanstack/router-utils': 1.131.2
-      '@tanstack/server-functions-plugin': 1.131.2(vite@7.1.1(@types/node@24.2.1)(jiti@2.5.1)(sugarss@5.0.1(postcss@8.5.6))(terser@5.43.1)(tsx@4.20.3))
-      '@tanstack/start-server-core': 1.131.3
+      '@tanstack/server-functions-plugin': 1.131.2(vite@7.1.2(@types/node@24.2.0)(jiti@2.5.1)(sugarss@5.0.1(postcss@8.5.6))(terser@5.43.1)(tsx@4.20.3))
+      '@tanstack/start-server-core': 1.131.6
       '@types/babel__code-frame': 7.0.6
       '@types/babel__core': 7.20.5
       babel-dead-code-elimination: 1.0.10
@@ -5072,8 +5067,8 @@
       nitropack: 2.12.4(@netlify/blobs@9.1.2)
       pathe: 2.0.3
       ufo: 1.6.1
-      vite: 7.1.1(@types/node@24.2.1)(jiti@2.5.1)(sugarss@5.0.1(postcss@8.5.6))(terser@5.43.1)(tsx@4.20.3)
-      vitefu: 1.1.1(vite@7.1.1(@types/node@24.2.1)(jiti@2.5.1)(sugarss@5.0.1(postcss@8.5.6))(terser@5.43.1)(tsx@4.20.3))
+      vite: 7.1.2(@types/node@24.2.0)(jiti@2.5.1)(sugarss@5.0.1(postcss@8.5.6))(terser@5.43.1)(tsx@4.20.3)
+      vitefu: 1.1.1(vite@7.1.2(@types/node@24.2.0)(jiti@2.5.1)(sugarss@5.0.1(postcss@8.5.6))(terser@5.43.1)(tsx@4.20.3))
       xmlbuilder2: 3.1.1
       zod: 3.25.76
     transitivePeerDependencies:
@@ -5108,42 +5103,42 @@
       - webpack
       - xml2js
 
-  '@tanstack/start-server-core@1.131.3':
+  '@tanstack/start-server-core@1.131.6':
     dependencies:
       '@tanstack/history': 1.131.2
-      '@tanstack/router-core': 1.131.3
-      '@tanstack/start-client-core': 1.131.3
-      '@tanstack/start-storage-context': 1.131.3
+      '@tanstack/router-core': 1.131.5
+      '@tanstack/start-client-core': 1.131.6
+      '@tanstack/start-storage-context': 1.131.5
       h3: 1.13.0
       isbot: 5.1.29
       tiny-invariant: 1.3.3
       tiny-warning: 1.0.3
       unctx: 2.4.1
 
-  '@tanstack/start-server-functions-client@1.131.3(vite@7.1.1(@types/node@24.2.1)(jiti@2.5.1)(sugarss@5.0.1(postcss@8.5.6))(terser@5.43.1)(tsx@4.20.3))':
-    dependencies:
-      '@tanstack/server-functions-plugin': 1.131.2(vite@7.1.1(@types/node@24.2.1)(jiti@2.5.1)(sugarss@5.0.1(postcss@8.5.6))(terser@5.43.1)(tsx@4.20.3))
-      '@tanstack/start-server-functions-fetcher': 1.131.3
+  '@tanstack/start-server-functions-client@1.131.6(vite@7.1.2(@types/node@24.2.0)(jiti@2.5.1)(sugarss@5.0.1(postcss@8.5.6))(terser@5.43.1)(tsx@4.20.3))':
+    dependencies:
+      '@tanstack/server-functions-plugin': 1.131.2(vite@7.1.2(@types/node@24.2.0)(jiti@2.5.1)(sugarss@5.0.1(postcss@8.5.6))(terser@5.43.1)(tsx@4.20.3))
+      '@tanstack/start-server-functions-fetcher': 1.131.6
     transitivePeerDependencies:
       - supports-color
       - vite
 
-  '@tanstack/start-server-functions-fetcher@1.131.3':
-    dependencies:
-      '@tanstack/router-core': 1.131.3
-      '@tanstack/start-client-core': 1.131.3
-
-  '@tanstack/start-server-functions-server@1.131.2(vite@7.1.1(@types/node@24.2.1)(jiti@2.5.1)(sugarss@5.0.1(postcss@8.5.6))(terser@5.43.1)(tsx@4.20.3))':
-    dependencies:
-      '@tanstack/server-functions-plugin': 1.131.2(vite@7.1.1(@types/node@24.2.1)(jiti@2.5.1)(sugarss@5.0.1(postcss@8.5.6))(terser@5.43.1)(tsx@4.20.3))
+  '@tanstack/start-server-functions-fetcher@1.131.6':
+    dependencies:
+      '@tanstack/router-core': 1.131.5
+      '@tanstack/start-client-core': 1.131.6
+
+  '@tanstack/start-server-functions-server@1.131.2(vite@7.1.2(@types/node@24.2.0)(jiti@2.5.1)(sugarss@5.0.1(postcss@8.5.6))(terser@5.43.1)(tsx@4.20.3))':
+    dependencies:
+      '@tanstack/server-functions-plugin': 1.131.2(vite@7.1.2(@types/node@24.2.0)(jiti@2.5.1)(sugarss@5.0.1(postcss@8.5.6))(terser@5.43.1)(tsx@4.20.3))
       tiny-invariant: 1.3.3
     transitivePeerDependencies:
       - supports-color
       - vite
 
-  '@tanstack/start-storage-context@1.131.3':
-    dependencies:
-      '@tanstack/router-core': 1.131.3
+  '@tanstack/start-storage-context@1.131.5':
+    dependencies:
+      '@tanstack/router-core': 1.131.5
 
   '@tanstack/store@0.7.2': {}
 
@@ -5198,7 +5193,7 @@
 
   '@types/ms@2.1.0': {}
 
-  '@types/node@24.2.1':
+  '@types/node@24.2.0':
     dependencies:
       undici-types: 7.10.0
     optional: true
@@ -5223,7 +5218,7 @@
 
   '@types/yauzl@2.10.3':
     dependencies:
-      '@types/node': 24.2.1
+      '@types/node': 24.2.0
     optional: true
 
   '@typescript-eslint/project-service@8.39.0(typescript@5.9.2)':
@@ -5283,7 +5278,7 @@
       - rollup
       - supports-color
 
-  '@vitejs/plugin-react@5.0.0(vite@7.1.1(@types/node@24.2.1)(jiti@2.5.1)(sugarss@5.0.1(postcss@8.5.6))(terser@5.43.1)(tsx@4.20.3))':
+  '@vitejs/plugin-react@5.0.0(vite@7.1.2(@types/node@24.2.0)(jiti@2.5.1)(sugarss@5.0.1(postcss@8.5.6))(terser@5.43.1)(tsx@4.20.3))':
     dependencies:
       '@babel/core': 7.28.0
       '@babel/plugin-transform-react-jsx-self': 7.27.1(@babel/core@7.28.0)
@@ -5291,7 +5286,7 @@
       '@rolldown/pluginutils': 1.0.0-beta.30
       '@types/babel__core': 7.20.5
       react-refresh: 0.17.0
-      vite: 7.1.1(@types/node@24.2.1)(jiti@2.5.1)(sugarss@5.0.1(postcss@8.5.6))(terser@5.43.1)(tsx@4.20.3)
+      vite: 7.1.2(@types/node@24.2.0)(jiti@2.5.1)(sugarss@5.0.1(postcss@8.5.6))(terser@5.43.1)(tsx@4.20.3)
     transitivePeerDependencies:
       - supports-color
 
@@ -5303,13 +5298,13 @@
       chai: 5.2.1
       tinyrainbow: 2.0.0
 
-  '@vitest/mocker@3.2.4(vite@7.1.1(@types/node@24.2.1)(jiti@2.5.1)(sugarss@5.0.1(postcss@8.5.6))(terser@5.43.1)(tsx@4.20.3))':
+  '@vitest/mocker@3.2.4(vite@7.1.2(@types/node@24.2.0)(jiti@2.5.1)(sugarss@5.0.1(postcss@8.5.6))(terser@5.43.1)(tsx@4.20.3))':
     dependencies:
       '@vitest/spy': 3.2.4
       estree-walker: 3.0.3
       magic-string: 0.30.17
     optionalDependencies:
-      vite: 7.1.1(@types/node@24.2.1)(jiti@2.5.1)(sugarss@5.0.1(postcss@8.5.6))(terser@5.43.1)(tsx@4.20.3)
+      vite: 7.1.2(@types/node@24.2.0)(jiti@2.5.1)(sugarss@5.0.1(postcss@8.5.6))(terser@5.43.1)(tsx@4.20.3)
 
   '@vitest/pretty-format@3.2.4':
     dependencies:
@@ -5479,7 +5474,7 @@
 
   balanced-match@1.0.2: {}
 
-  bare-events@2.6.1:
+  bare-events@2.6.0:
     optional: true
 
   base64-js@1.5.1: {}
@@ -5500,12 +5495,12 @@
     dependencies:
       fill-range: 7.1.1
 
-  browserslist@4.25.2:
-    dependencies:
-      caniuse-lite: 1.0.30001733
-      electron-to-chromium: 1.5.199
+  browserslist@4.25.1:
+    dependencies:
+      caniuse-lite: 1.0.30001731
+      electron-to-chromium: 1.5.197
       node-releases: 2.0.19
-      update-browserslist-db: 1.1.3(browserslist@4.25.2)
+      update-browserslist-db: 1.1.3(browserslist@4.25.1)
 
   buffer-crc32@0.2.13: {}
 
@@ -5553,7 +5548,7 @@
 
   camelcase-css@2.0.1: {}
 
-  caniuse-lite@1.0.30001733: {}
+  caniuse-lite@1.0.30001731: {}
 
   ccount@2.0.1: {}
 
@@ -5883,7 +5878,7 @@
 
   ee-first@1.1.1: {}
 
-  electron-to-chromium@1.5.199: {}
+  electron-to-chromium@1.5.197: {}
 
   emoji-regex@8.0.0: {}
 
@@ -7042,7 +7037,7 @@
 
   parse-json@8.3.0:
     dependencies:
-      '@babel/code-frame': 7.26.2
+      '@babel/code-frame': 7.27.1
       index-to-position: 1.1.0
       type-fest: 4.41.0
 
@@ -7575,7 +7570,7 @@
       fast-fifo: 1.3.2
       text-decoder: 1.2.3
     optionalDependencies:
-      bare-events: 2.6.1
+      bare-events: 2.6.0
 
   string-width@4.2.3:
     dependencies:
@@ -7687,9 +7682,9 @@
 
   tmp-promise@3.0.3:
     dependencies:
-      tmp: 0.2.5
-
-  tmp@0.2.5: {}
+      tmp: 0.2.4
+
+  tmp@0.2.4: {}
 
   to-regex-range@5.0.1:
     dependencies:
@@ -7874,9 +7869,9 @@
       pkg-types: 1.3.1
       unplugin: 1.16.1
 
-  update-browserslist-db@1.1.3(browserslist@4.25.2):
-    dependencies:
-      browserslist: 4.25.2
+  update-browserslist-db@1.1.3(browserslist@4.25.1):
+    dependencies:
+      browserslist: 4.25.1
       escalade: 3.2.0
       picocolors: 1.1.1
 
@@ -7943,13 +7938,13 @@
       '@types/unist': 3.0.3
       vfile-message: 4.0.3
 
-  vite-node@3.2.4(@types/node@24.2.1)(jiti@2.5.1)(sugarss@5.0.1(postcss@8.5.6))(terser@5.43.1)(tsx@4.20.3):
+  vite-node@3.2.4(@types/node@24.2.0)(jiti@2.5.1)(sugarss@5.0.1(postcss@8.5.6))(terser@5.43.1)(tsx@4.20.3):
     dependencies:
       cac: 6.7.14
       debug: 4.4.1
       es-module-lexer: 1.7.0
       pathe: 2.0.3
-      vite: 7.1.1(@types/node@24.2.1)(jiti@2.5.1)(sugarss@5.0.1(postcss@8.5.6))(terser@5.43.1)(tsx@4.20.3)
+      vite: 7.1.2(@types/node@24.2.0)(jiti@2.5.1)(sugarss@5.0.1(postcss@8.5.6))(terser@5.43.1)(tsx@4.20.3)
     transitivePeerDependencies:
       - '@types/node'
       - jiti
@@ -7964,18 +7959,18 @@
       - tsx
       - yaml
 
-  vite-tsconfig-paths@5.1.4(typescript@5.9.2)(vite@7.1.1(@types/node@24.2.1)(jiti@2.5.1)(sugarss@5.0.1(postcss@8.5.6))(terser@5.43.1)(tsx@4.20.3)):
+  vite-tsconfig-paths@5.1.4(typescript@5.9.2)(vite@7.1.2(@types/node@24.2.0)(jiti@2.5.1)(sugarss@5.0.1(postcss@8.5.6))(terser@5.43.1)(tsx@4.20.3)):
     dependencies:
       debug: 4.4.1
       globrex: 0.1.2
       tsconfck: 3.1.6(typescript@5.9.2)
     optionalDependencies:
-      vite: 7.1.1(@types/node@24.2.1)(jiti@2.5.1)(sugarss@5.0.1(postcss@8.5.6))(terser@5.43.1)(tsx@4.20.3)
+      vite: 7.1.2(@types/node@24.2.0)(jiti@2.5.1)(sugarss@5.0.1(postcss@8.5.6))(terser@5.43.1)(tsx@4.20.3)
     transitivePeerDependencies:
       - supports-color
       - typescript
 
-  vite@7.1.1(@types/node@24.2.1)(jiti@2.5.1)(sugarss@5.0.1(postcss@8.5.6))(terser@5.43.1)(tsx@4.20.3):
+  vite@7.1.2(@types/node@24.2.0)(jiti@2.5.1)(sugarss@5.0.1(postcss@8.5.6))(terser@5.43.1)(tsx@4.20.3):
     dependencies:
       esbuild: 0.25.8
       fdir: 6.4.6(picomatch@4.0.3)
@@ -7984,22 +7979,22 @@
       rollup: 4.46.2
       tinyglobby: 0.2.14
     optionalDependencies:
-      '@types/node': 24.2.1
+      '@types/node': 24.2.0
       fsevents: 2.3.3
       jiti: 2.5.1
       sugarss: 5.0.1(postcss@8.5.6)
       terser: 5.43.1
       tsx: 4.20.3
 
-  vitefu@1.1.1(vite@7.1.1(@types/node@24.2.1)(jiti@2.5.1)(sugarss@5.0.1(postcss@8.5.6))(terser@5.43.1)(tsx@4.20.3)):
+  vitefu@1.1.1(vite@7.1.2(@types/node@24.2.0)(jiti@2.5.1)(sugarss@5.0.1(postcss@8.5.6))(terser@5.43.1)(tsx@4.20.3)):
     optionalDependencies:
-      vite: 7.1.1(@types/node@24.2.1)(jiti@2.5.1)(sugarss@5.0.1(postcss@8.5.6))(terser@5.43.1)(tsx@4.20.3)
-
-  vitest@3.2.4(@types/debug@4.1.12)(@types/node@24.2.1)(jiti@2.5.1)(sugarss@5.0.1(postcss@8.5.6))(terser@5.43.1)(tsx@4.20.3):
+      vite: 7.1.2(@types/node@24.2.0)(jiti@2.5.1)(sugarss@5.0.1(postcss@8.5.6))(terser@5.43.1)(tsx@4.20.3)
+
+  vitest@3.2.4(@types/debug@4.1.12)(@types/node@24.2.0)(jiti@2.5.1)(sugarss@5.0.1(postcss@8.5.6))(terser@5.43.1)(tsx@4.20.3):
     dependencies:
       '@types/chai': 5.2.2
       '@vitest/expect': 3.2.4
-      '@vitest/mocker': 3.2.4(vite@7.1.1(@types/node@24.2.1)(jiti@2.5.1)(sugarss@5.0.1(postcss@8.5.6))(terser@5.43.1)(tsx@4.20.3))
+      '@vitest/mocker': 3.2.4(vite@7.1.2(@types/node@24.2.0)(jiti@2.5.1)(sugarss@5.0.1(postcss@8.5.6))(terser@5.43.1)(tsx@4.20.3))
       '@vitest/pretty-format': 3.2.4
       '@vitest/runner': 3.2.4
       '@vitest/snapshot': 3.2.4
@@ -8017,12 +8012,12 @@
       tinyglobby: 0.2.14
       tinypool: 1.1.1
       tinyrainbow: 2.0.0
-      vite: 7.1.1(@types/node@24.2.1)(jiti@2.5.1)(sugarss@5.0.1(postcss@8.5.6))(terser@5.43.1)(tsx@4.20.3)
-      vite-node: 3.2.4(@types/node@24.2.1)(jiti@2.5.1)(sugarss@5.0.1(postcss@8.5.6))(terser@5.43.1)(tsx@4.20.3)
+      vite: 7.1.2(@types/node@24.2.0)(jiti@2.5.1)(sugarss@5.0.1(postcss@8.5.6))(terser@5.43.1)(tsx@4.20.3)
+      vite-node: 3.2.4(@types/node@24.2.0)(jiti@2.5.1)(sugarss@5.0.1(postcss@8.5.6))(terser@5.43.1)(tsx@4.20.3)
       why-is-node-running: 2.3.0
     optionalDependencies:
       '@types/debug': 4.1.12
-      '@types/node': 24.2.1
+      '@types/node': 24.2.0
     transitivePeerDependencies:
       - jiti
       - less
